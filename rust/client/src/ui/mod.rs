--- conflicted
+++ resolved
@@ -2575,17 +2575,6 @@
                     MainViewState::None => {
                         match physical_key_model(physical_key, modifiers) {
                             Some(PhysicalShortcut {
-<<<<<<< HEAD
-                                            physical_key: PhysicalKey::Comma,
-                                            modifier_shift: false,
-                                            modifier_control: false,
-                                            modifier_alt: false,
-                                            modifier_meta: true,
-                                        }) => {
-                                            crate::open_settings_window();
-                                            return Task::none()
-                                        },
-=======
                                 physical_key: PhysicalKey::Comma,
                                 modifier_shift: false,
                                 modifier_control: cfg!(any(target_os = "linux", target_os = "windows")),
@@ -2596,7 +2585,6 @@
 
                                 Task::none()
                             }
->>>>>>> 6be4c2ae
                             Some(PhysicalShortcut {
                                 physical_key: PhysicalKey::KeyK,
                                 modifier_shift: false,
