# Changelog

All notable changes to this project will be documented in this file.

The format is based on [Keep a Changelog](https://keepachangelog.com/en/1.0.0/),
and this project doesn't adhere to Semantic Versioning, see [Versioning](./README.md#versioning)

For changes in `@project-gauntlet/tools` see [separate CHANGELOG.md](https://github.com/project-gauntlet/tools/blob/main/CHANGELOG.md)

## [Unreleased]

<<<<<<< HEAD
- Added localization support for macOS application names
  - Added plugin preference `Bundle Name Lang` of enum type
    - `localized` option - use localized name of bundle if available - this is the default
    - `default` option - use default name of bundle (usually english)
- On macOS use app stem name as a fallback if the bundle name is empty
  - Fixes empty names of some apps, like "Creality Print" which have an empty bundle name
=======
- Added --version flag to CLI to display Gauntlet version
- Slightly improved close-on-unfocus behaviour of main window on X11
- Global shortcut is now executed on key press, instead of key release 
>>>>>>> 0c6b0282
- When using active screen setting for window positioning, position calculated is now relative to size of the screen. Fixes unexpected position when using monitors of different size (contributed by @BennoCrafter)
- Added shortcut to open Settings UI (contributed by @BennoCrafter)
  - <kbd>Ctrl</kbd> + <kbd>,</kbd> on Windows and Linux
  - <kbd>Cmd</kbd> + <kbd>,</kbd> on macOS
- Global shortcut how hides the main window if it is already open (contributed by @BennoCrafter)
- It is now possible to run commands and open views using CLI command
  - Format: `gauntlet run <plugin-id> <entrypoint-id> <action-id>`
  - Plugin ID can be found in Settings UI
  - Entrypoint ID can be found in:
    - For entrypoint types `command` and `view` - in Plugin Manifest or in Settings UI TODO
    - For entrypoint type `entrypoint-generator` - in Settings UI TODO 
  - Action ID can also be found in Plugin Manifest
  - Action ID option also accepts special values
    - `:primary` - to run primary action of the entrypoint
    - `:secondary` - to run secondary action of the entrypoint
- Slightly improved --help documentation of CLI command

- In main window search result, moved plugin name next to entrypoint name
- In main window search result, displayed type of entrypoint in place of plugin name, use generator entrypoint name if generated

- Fix no plugins starting on Windows in release mode 
- Fix all global shortcut registrations failing if one shortcut registration failed
- Fix error when registering shortcut erroring whole settings window instead of adding an icon

## [14] - 2025-01-19

- Fixed mouse actions like scrolling or clicking not working on macOS

## [13] - 2025-01-19

### General
- Window Tracking
  - Gauntlet now tracks opened windows and assigns them to specific application entry in results
  - If application has window open, primary action now instead focuses the window
  - If there are multiple windows open, primary action opens view which contains list of windows that can be focused
  - If application has window open, it is still possible to open new application instance by using separate new action
  - It is experimental, and it is possible to disable window tracking by unchecking checkbox in Application entrypoint preferences in Settings UI  
  - Currently supported on
    - Linux X11
    - wlroots-based window managers
    - Hyprland
    - Cosmic
- Added "Show all opened windows" entrypoint to bundled plugin
- Application plugin is now implemented on Windows 
- macOS native-like dark and light mode themes are now available
- On macOS theme is now auto-selected based on system theme
- On macOS window can now be dragged to change its position
  - Window position is saved and will be used after restart
- Binary size has been reduced by around 40% (contributed by @davfsa)
- Added `main_window.close_on_unfocus` boolean option to config file to disable "close on unfocus" functionality of main window
  - Intended to be used when using "window focus follows mouse" functionality of OS, Desktop Environment or Window Manager 
- Added option in Settings UI to choose were main window appears when opening it
  - Current options
    - `Static`
      - Window always opens in the same location (on macOS location can be changed by dragging the window)
    - `Active Monitor`
      - Windows opens on monitor which has currently focused window
  - Currently supported only on macOS
- Improve config and theme config error parsing logs

### Theming
- Themes have been reworked
  - Removed complex themes
  - Removed theme versioning
  - Removed sample generation commands
  - Themes are now defined in TOML format
    - Theme file is located in config directory (varies based on OS) with name `theme.toml`
  - Format of theme file has been reworked, see bundled themes for examples
- 3 bundled themes are now available: [Bundled themes](./bundled_themes)
  - Legacy (previous default theme)
  - macOS Light
  - macOS Dark
- It is possible to change theme in Settings UI
  - By default, theme is auto-detected to use one of the bundled ones
  - Setting is locked if theme config file exists

### Plugins
- Entrypoint Generator improvements
  - **BREAKING CHANGE**: Renamed `"command-generator"` entrypoint type into `"entrypoint-generator"`, as well as all types related to it 
  - **BREAKING CHANGE**: Removed `GeneratedEntrypoint`'s `fn: () => void`
    - `actions: GeneratedEntrypointAction[]` field now is required to have at least one element
    - It is now possible to specify label displayed on bottom row panel for primary action
  - **BREAKING CHANGE**: Renamed `GeneratedEntrypointAction`'s `fn` field into `run`
  - It is now possible to have `GeneratedEntrypointAction` which opens view instead of running command by specifying `view` field with value of React `FC` type instead of `run`
  - Renamed `GeneratorProps` to `GeneratorContext`
  - Added `pluginPreferences` and `entrypointPreferences` properties to `GeneratorContext` to access preferences from Entrypoint Generator 
  - Added `get: (id: string) => GeneratedEntrypoint | undefined` function to `GeneratorContext` to get added entrypoint
  - Added `getAll: () => GeneratedEntrypoint[]` function to `GeneratorContext` to get all added entrypoints
  - Generated Entrypoints can now have accessories similar to `<List/>` component
- Removed `pluginPreferences` and `entrypointPreferences` helper functions
- Added `usePluginPreferences` and `useEntrypointPreferences` React Hooks 
- Command function now receives `CommandContext` as first argument
  - Object contains `pluginPreferences` and `entrypointPreferences` properties to access preferences from Command 
- Unified primary and secondary action execution in `<List.Item/>` and `<Grid.Item/>` 
  - **BREAKING CHANGE**: Removed `onClick` property on `<List.Item/>` and `<Grid.Item/>` components
  - **BREAKING CHANGE**: `<List.Item/>` and `<Grid.Item/>` now has how `id: string` required property 
  - If primary or secondary action is executed when `<List.Item/>` and `<Grid.Item/>` is focused, `onAction` handler first parameter will be value of `id` prop of focused item 
- Added `onItemFocusChange?: (itemId: string | undefined) => void` property on `<List.Item/>` and `<Grid.Item/>`. Function is called when focused item changes 
- **BREAKING CHANGE**: Renamed `Image` type to `ImageLike` to avoid conflict with `<Image/>` component
- When entrypoint is enabled/disabled or preference value is changed whole plugin runtime is restarted instead of just reloading the search index
- It is now possible to control whether the action closes main window by returning `{ close: true }` object from `onAction` property function
  - For `<Inline/>` view and commands (including generated commands) action always closes window without possibility to keep it open
- Improved rejected promise error log

### UI/UX Improvements
- On macOS main window now uses native window decorations
- Show name of generator entrypoint near plugin name of entrypoints generated by it in main view search results
- Improved styling of action panel popup
  - Tweaked padding between sections
  - Added shadow around it
- Tweak height of `<List.Detail.Metadata/>` to be slightly taller
- Values of fields in `<List.Detail.Metadata/>` are now positioned on the same row as labels 

### Fixes
- Fixed one thread having close to 100% CPU usage while main window is hidden
- Fixed icons in main search view sometimes not loading when window is opened or disappearing after scrolling
- Fixed commands in `permissions.exec.command` in Plugin Manifest not being resolved properly
- Fixed zombie processes being left over after plugin runtime is stopped
- Fixed `npm run dev` failing to reload in some cases
- Fixed `<Grid.EmptyView/>` not displaying the image
- Fixed image in `<List.EmptyView/>` being too big so labels are not shown
- Fixed action not being run if `<List/>` or `<Grid/>` view has focused `<SearchBar/>`
- Fixed `npm run dev` failing because of missing log files when run for the first time

## [12] - 2024-12-22

### General
- Each plugin Deno runtime now runs in separate OS process
- Nix package, dev shell and home-manager modules are now available (contributed by @schradert)
- Replaced wayland layer-shell implementation, fixing several long-standing issues
  - Fixed icons not being rendered properly
  - Fixed <kbd>Ctrl</kbd> + <kbd>A</kbd> shortcut not working in text inputs
  - Fixed <kbd>Backspace</kbd> only removing single character at a time
- Improved window handling on macOS
  - Main window is now non-activating, so it doesn't take away focus from front-most application 
  - Main window no longer shows up in macOS Dock panel
  - Fixed application not receiving keyboard input if front-most application is using Secure Event Input (e.g. Terminal)
- Main window is now closed automatically when plugin action is executed
- A lot of internal dependency updates

### Plugin API
- Internal JS functions are no longer accessible from plugins
- **BREAKING CHANGE**: Deno updated from `v1.37.0` to `v2.1.1`
- **BREAKING CHANGE**: Clipboard api now uses `ArrayBuffer` instead of `Blob`
- `@project-gauntlet/deno` is deprecated in favor of `@types/deno`

### UI/UX Improvements
- Hud window was moved lower (below main window) on non-wayland platforms

### Fixes
- Fixed possible freeze when spamming keys or buttons in plugin view
- Fixed separator in `<Inline/>` view not being horizontally centered

## [11] - 2024-11-16

### General
- Primary action label on bottom bar is now a clickable button
- It is now possible to unset global shortcut in settings
- Implemented keyboard navigation support for `<List/>` and `<Grid/>`
  - Note: `<Grid/>` scrolling while using keyboard navigation is still quite buggy and is work in progress

### Bundled plugin
#### `Applications`
- Applications commands are now automatically added or removed when application is installed or uninstalled respectively
- When loading the list of applications from OS, loading bar and "Indexing..." text in bottom panel is shown in main window

### Plugin API
- Added `<SearchBar/>` component in `<List/>` and `<Grid/>` which is text input field above content of the respective view
- `"command-generator"` entrypoints have been reworked
  - Now it is possible to update list of generated entrypoints (add or remove) after the main command generator function has finished running
  - **BREAKING CHANGE**: Command Generator entrypoint function now accepts an object with `add: (id: string, data: GeneratedCommand) => void` and `remove: (id: string) => void` functions
  - **BREAKING CHANGE**: Command Generator entrypoint function now should return nothing or a cleanup function e.g. close file watcher. Currently, it is called when disabling/enabling any of entrypoints in plugin, but it is not called when whole plugin is stopped
  - While generator function itself is running (given that the function is async) the loading bar and "Indexing..." text in bottom panel will be shown in main window 
- **BREAKING CHANGE**: Validation of React Component children is now a lot more strict with respect to what amount of children of specific type is allowed
- **BREAKING CHANGE**: `assetData` helper function renamed to `assetDataSync`
- Added async variant of `assetDataSync` helper function named `assetData` which returns `Promise<ArrayBuffer>`
- Added Plugin Environment API
  - `Environment.gauntletVersion` - `number`, current Gauntlet version
  - `Environment.isDevelopment` - `boolean`, `true` if plugin was added with `npm run dev` as opposed to Settings UI
  - `Environment.pluginCacheDir` - `string`, path to plugin cache directory, corresponds to `{common:plugin-cache}` variable in permissions
  - `Environment.pluginDataDir` - `string`, path to plugin data directory, corresponds to `{common:plugin-data}` variable in permissions

### Theming API
- Themes slightly reworked
  - "Color Theme" is renamed into "Simple Theme"
    - **BREAKING CHANGE**: Sample generation CLI command was changed to `gauntlet generate-sample-simple-theme`
    - **BREAKING CHANGE**: Theme file is renamed from `color_theme.json` to `simple-theme.json`
  - "Everything Theme" or just "Theme" is renamed into "Complex Theme"
    - **BREAKING CHANGE**: Sample generation CLI command was changed to `gauntlet generate-sample-complex-theme`
    - **BREAKING CHANGE**: Theme file is renamed from `theme.json` to `complex-theme.json`
  - It is now possible to customize color, width and radius of borders in Simple Theme 
- **BREAKING CHANGE**: Current Simple Theme version increased to `4`
- **BREAKING CHANGE**: Current Complex Theme version increased to `4`

### UI/UX Improvements
- Loading bar is now shown if opening plugin view takes more than 300 milliseconds
- Pressed button state now has distinct styling, providing more clear indication that button was pressed
- When registering global shortcut in settings fails, instead of showing error on whole settings screen now icon with on hover text is shown to the right of the setting field 
- If registering global shortcut on application startup fails, error is now also shown in settings 
- Fixed padding of grid and list section being too far down if it is first in the view
- Fixed incorrect supported schemas label in Settings UI, http(s), ssh and git are the only supported schemas for plugin IDs
- Better error for not supported plugin ID schemas
- `<Grid.Item/>` height is now dynamic and is based on `<Grid/>` or `<Grid.Section/>` `columns` property

### Fixes
- Fixed global shortcut not working on Windows
- Fixed emojis not working in a lot of places across the application
- Fixed hud window not disappearing on Wayland
- Fixed clipboard operations not working on KDE
  - Note: `Clipboard.clear()` or `Clipboard.writeText("")` is still not working on KDE due to upstream bug
- Fixed clipboard operations not working on Wayland
- Fix primary action of first search result being called if primary action of inline view is called using enter key
- Fix scrollable resetting when clicking action panel button in bottom panel

## [10] - 2024-10-13
### General
- Main view now has action bar and action panel 
  - Action bar displays current primary action depending on focused result item
  - <kbd>ALT</kbd> + <kbd>K</kbd> (<kbd>OPT</kbd> + <kbd>K</kbd> on macOS) is available to open action panel
  - Content of action panel can be defined by plugins
    - `"inline-view"` and `"command-generator"` entrypoint types can now specify custom actions on main view
    - Plugin can also provide shortcut that will be available depending on focused result item without opening the action panel 
- Primary and secondary actions
  - First action in action panel is now considered primary and can be run using <kbd>ENTER</kbd> without opening action panel
  - Second action in action panel is now considered secondary and can be run using <kbd>SHIFT</kbd> + <kbd>ENTER</kbd> without opening action panel
  - Works for all places that can define actions: `"inline-view"`, `"command-generator"` and `"view"` entrypoint types
- Action panel now supports keyboard navigation
- All bundled plugins are merged into one
- It is now possible to update plugin using "Check for updates" button in settings

### Bundled plugin
#### `Applications`
- Add Flatpak application support on Linux
- Fixed no applications being shown on macOS Sequoia (15)
- Fixed crash on macOS if macOS version only contains two segments, e.g. `15.0` vs `15.0.1`
- Fixed some applications not having icons on macOS

#### `Calculator`
- It is now possible to copy result of calculation using primary action and its shortcut
  - After copying, popup is shown to indicate that the result was copied
- Updated `numbat` dependency to [1.14.0](https://github.com/sharkdp/numbat/releases/tag/v1.14.0)
  - Notable change: "Add lowercase aliases for currency units"

### Plugin API
- Plugin permissions reworked
  - **BREAKING CHANGE**: Plugin manifest property `permissions.ffi` removed
    - FFI in Deno is an unstable feature
    - May be brought back in future
  - **BREAKING CHANGE**: Plugin manifest property `permissions.high_resolution_time` removed
    - This is done in preparation for Deno update, newer versions of which removed this permission
  - **BREAKING CHANGE**: Plugin manifest property `permissions.fs_read_access` renamed to `permissions.filesystem.read`
  - **BREAKING CHANGE**: Plugin manifest property `permissions.fs_write_access` renamed to `permissions.filesystem.write`
  - **BREAKING CHANGE**: Plugin manifest property `permissions.run_subprocess` has been split into 2 properties: `permissions.exec.command` and `permissions.exec.executable`
    - `command` is for commands on `PATH`, e.g. `"ls"`
    - `executable` is for absolute paths to binary, e.g. `"/usr/bin/ls"`
  - **BREAKING CHANGE**: Windows-style paths are not allowed in plugins that do not support Windows
  - **BREAKING CHANGE**: Unix-style paths are not allowed in plugins that do not support Linux or macOS
  - **BREAKING CHANGE**: Plugin manifest property `permissions.network` now can only contain domain and optionally port of URL
  - **BREAKING CHANGE**: Path permissions (`permissions.filesystem.read`, `permissions.filesystem.write` and `permissions.exec.executable`) now can only contain absolute paths
  - Path permissions (`permissions.filesystem.read`, `permissions.filesystem.write` and `permissions.exec.executable`) can now contain variables which will be replaced at plugin load time
    - Examples: `{linux:user-home}/.local/share`, `{common:plugin-cache}/my-plugin-cache`
    - Variables can only be used at the beginning of the path
    - List of currently available variables
      - `{macos:user-home}`
        - Resolves to `$HOME`, i.e. `/Users/<username>`
        - Only available if plugin supports macOS
      - `{linux:user-home}`
        - Resolves to `$HOME`, i.e. `/home/<username>`
        - Only available if plugin supports Linux
      - `{windows:user-home}`
        - Resolves to `{FOLDERID_Profile}`, i.e. `C:\Users\<username>`
        - Only available if plugin supports Windows
      - `{common:plugin-data}`
        - On Windows: `{FOLDERID_RoamingAppData}\Gauntlet\data\plugins\<plugin-uuid>`
        - On Linux: `$XDG_DATA_HOME/gauntlet/plugins/<plugin-uuid>`
        - On macOS: `$HOME/Library/Application Support/dev.project-gauntlet.gauntlet/plugins/<plugin-uuid>`
      - `{common:plugin-cache}`
        - On Windows:  `{FOLDERID_LocalAppData}\Gauntlet\cache\plugins\<plugin-uuid>`
        - On Linux:  `$XDG_CACHE_HOME/gauntlet/plugins/<plugin-uuid>`
        - On macOS:  `$HOME/Library/Application Support/dev.project-gauntlet.gauntlet/plugins/<plugin-uuid>`
- `<Grid.Item/>`'s `title` property is now optional
- `<Grid.Item/>` have a new `accessory` property, which provides an ability to specify text and/or icon under the grid cell
- `<List.Item/>` have a new `accessories` property, which provides an ability to specify one or multiple text and/or icon items on the right side of list item
- **BREAKING CHANGE**: `<Action>`'s `title` property renamed to `label`
- Added `entrypoint.icon` plugin manifest property that accepts path to image inside plugin's `assets` directory
- Added `showHud` function that will create a simple popup window with text provided to that function 

### Theming API
- **BREAKING CHANGE**: Current color theme version increased to `3`
- **BREAKING CHANGE**: Current everything theme version increased to `3`

### UI/UX Improvements
- Grid styling refined
- Inline view styling refined
- Plugin and entrypoint names of rendered inline view are now shown above that inline view
- Made color of text slightly more bright 
- Focused (by keyboard navigation) and hovered (by hovering with mouse) search items now have distinct styling
- Slightly increased size of icons in main search view
- Plugin ID is now shown in sidebar in settings when plugin is selected
- "Remove plugin" button has been moved to the bottom of the sidebar in settings
- In settings required preferences that do not have value provided or do not have default value are now highlighted  
- Names of keys of shortcuts were changed from all upper-case to first letter only upper-case 

### Fixes
- Fixed panic when trying to stop already stopped plugin
- Fixed crash on macOS if `openssl@v3` library is not installed
- Fixed inline view still being shown after main view was closed and reopened
- Fixed download info panel in settings sometimes going outside of window size and being cut off

## [9] - 2024-09-15

### Plugin API
- New React Hooks
  - `usePromise`
    - Helper to run promises in a context of React view
    - Returns `AsyncState` object which contains `isLoading`, `error` and `data` properties
  - `useStorage`
    - Helper to store data between entrypoint, plugin and application runs
    - Follows API similar to `useState` built-in React Hook
    - Uses `localStorage` internally
  - `useCache`
    - Helper to store data between entrypoint runs but will be reset when plugin or application is restarted 
    - Follows API similar to `useState` built-in React Hook
    - Uses `sessionStorage` internally
  - `useCachedPromise`
    - Helper to run promises with caching done automatically
    - Follows `stale-while-revalidate` caching strategy
    - Uses `usePromise` and `useCache` Hooks internally
  - `useFetch`
    - Helper to run `fetch()` with caching done automatically
    - Follows `stale-while-revalidate` caching strategy
    - Uses `useCachedPromise` Hook internally
- Add `isLoading` property on `<Detail/>`, `<Form/>`, `<Grid/>` and `<List/>`
  - If passed `true` the loading indicator will be shown above view content
- **BREAKING CHANGE**: To use `Clipboard` api, new permission `permissions.clipboard` is required to be specified in plugin manifest
  - `permissions.clipboard` manifest property accepts a list that can include one or multiple of `"read"`, `"write"` or `"clear"` values
- **BREAKING CHANGE**: To use plugin entrypoint of type `inline-view`, new permission `permissions.main_search_bar` is required to be specified in plugin manifest
  - `permissions.main_search_bar` manifest property accepts a list that can include `"read"` value
- **BREAKING CHANGE**: Plugin and Entrypoint Preference `name` properties in plugin manifest was split into 2 properties
  - `preferences.name` is split into `preferences.name` and `preferences.id` 
  - `entrypoint.preferences.name` is split into `entrypoint.preferences.name` and `entrypoint.preferences.id`
  - To preserve value set by user in settings please set the previous value of `name` to `id`
- **BREAKING CHANGE**: Replaced `onSelectionChange` and `id` properties on `<Grid/>` and `<List/>` with `onClick` on `<Grid.Item/>` and `<List.Item/>`

### UI/UX Improvements
- Added <kbd>ALT</kbd> + <kbd>K</kbd> (<kbd>OPT</kbd> + <kbd>K</kbd> on macOS) label to Action Panel button in bottom panel in plugin views
  - Refined styling to accommodate this change
  - **BREAKING CHANGE**: Current color theme version increased to `2` 
  - **BREAKING CHANGE**: Current everything theme version increased to `2` 

### `Applications` plugin
- Add macOS System settings items like Sound, Network, etc
  - Both pre- and post-Ventura macOS settings are supported
- Fixed macOS applications, that are nested more than one directory level deep in `Applications` directory, not being added 

### `Calculator` plugin
- Updated `numbat` dependency to [1.13.0](https://github.com/sharkdp/numbat/releases/tag/v1.13.0)
- Enabled currency exchange rate module

### Fixes
- Fix application crash when refreshing plugin via `npm run dev` from tools
- Fix plugin runtime shutting down when exception is thrown inside a promise handler

## [8] - 2024-09-07

### Plugin API
- Command Generator functions are no longer needlessly called after every entrypoint click in main window

### Fixes
- Fixed crash on Arch Linux if using AMD GPU with Vulkan not setup properly
  - Still if Vulkan is not setup properly it can result in low FPS when scrolling 
  - In some cases installing [vulkan-radeon](https://archlinux.org/packages/extra/x86_64/vulkan-radeon/) package resolves the FPS problem
  - Alternatively setting `WGPU_BACKEND=gl` environment variable may also resolve the FPS problem
- Reduced minimal required version of macOS to 11 (Big Sur)
- Fix panic when spamming enable/disable plugin or entrypoint checkbox in settings 

## [7] - 2024-08-30

### Big things
- Bundling improvements
  - `.dmg` file is now signed, notarized and stapled, removing the need for manual manipulations on `.dmg` file to be able to install Gauntlet
  - `.msi` installer for Windows is now available
  - `.tar.gz` archive for Linux now contains default `systemd` service, `.desktop` and `.png` icon file
- Added system tray icon on Windows and macOS with ability to open main or settings window, see version or quit Gauntlet
- Local plugins now always use development React bundle for better error messages at the expense of performance.

### General fixes
- Fix being unable to stop plugin in various situations including when there is unresolved pending promise
- Fix `generate-sample-theme` and `generate-sample-color-theme` CLI commands failing if config folder doesn't exist
- Fix console window popping up when starting Gauntlet on Windows

### `Applications` plugin
- On macOS and Linux, applications are now started detached from main process, fixing situations when other applications blocked Gauntlet from exiting 

### UI Improvements
- Action panel and download information panel in settings are now closed when clicking outside of panel on background

### API changes
- Type of `GeneratedCommand`'s `icon` field changed from `icon: ArrayBuffer | undefined` to `icon?: ArrayBuffer` 
- Default function returned from `command` and `command-generator` entrypoints can now be `async`

## [6] - 2024-08-04

### Big things
- Wayland support
  - Requires LayerShell protocol `zwlr_layer_shell_v1` to be supported by window manager
    - `zwlr_layer_shell_v1` is implemented by most window managers with the exception of Gnome 
  - Global Shortcut on Wayland is not yet implemented, please use `gauntlet open` CLI command to open main window 
- Style changes
  - Settings UI overhaul
  - Slightly tweaked colors
  - Changed text selection color to make text more visible
  - Other minor style changes
- Theming support
  - 2 types of themes
    - Color only
    - Everything: Color, paddings, borders, etc
  - Theming is only applied to main window
  - Versioned
    - Because of internally invasive nature of the themes, it is perpetually unstable feature.
Themes are versioned and only one version is supported at the same time by application, the theme will stop working as soon as version is incremented
      - This may change in the future
  - See [THEME.md](./docs/THEME.md) for details
- It is now possible to change global shortcut for opening main window in settings
- Plugin shortcuts are now matched based on physical keycode, which means shortcuts now work regardless of selected keyboard layout
- It is now possible to show/hide action panel using <kbd>ALT</kbd> + <kbd>K</kbd> on Windows and Linux or <kbd>OPT</kbd> + <kbd>K</kbd> on macOS
  - At the moment it is not possible to change this shortcut to different keys
- **BREAKING CHANGE**: Implemented actual validation of `supported_system` plugin manifest property.
  - If OS was not specified in `supported_system` plugin manifest property, plugin will stop loading on that OS unless plugin is cross-platform (it doesn't have `environment`, `ffi`, `fs_read_access`, `fs_write_access`, `run_subprocess` or `system` permission) 

### Plugin Development
- Local plugin stdout `console.log` and stderr `console.error` logs are now saved to file to be able to show them in tools dev server CLI
- Added `windows` and `macos` values to plugins manifest `supported_system` property
- **BREAKING CHANGE**: For local development plugins, `dist` suffix is now automatically added to plugin ID. Please update `@project-gauntlet/tools` to `0.6.0`
- **BREAKING CHANGE**: Image source properties how accept path to asset, url or icon instead of byte array
  - Url source at the moment is not cached, so the image is downloaded every time the view is opened

### `Applications` plugin
- On Linux `.desktop` files are now opened using `gtk-launch` instead of custom implementation, fixing several edge cases

### UI Improvements and Fixes
- Main window list is now scrolled automatically when using keyboard navigation to keep focused item visible
- Better feedback about in-progress/failed/successful plugin downloads with information about errors in settings

### General fixes
- Fix plugin toggle button to hide/show entrypoints in settings not doing anything
- Fix settings app being always on top of other windows on macOS

### Internal Improvements
- Removed the need to have `42321` TCP port
  - Note: port `42320` is still being used

## [5] - 2024-07-07

### Big things
- Style overhaul
- Window no longer changes the size in subviews. Default window size is a little bigger
- **BREAKING CHANGE**: Rename `management` cli option to `settings`
- Add error message for settings view when unable to connect to server

### Fixes
- Fix Gauntlet crash on startup on Linux
- Built-in plugins no longer re-enable themselves after restart

## [4] - 2024-06-20

### Fixes
- Fix Gauntlet crash on startup on macOS 
- Fix Gauntlet crash on startup if there is no enabled plugins

## [3] - 2024-06-16

### Big things
- macOS support
  - `.dmg` file is now available
  - Implement Applications Plugin on macOS
  - Implement auto-launch on startup
- Search improvements
  - Use Frecency-based sorting
  - Use substring matching instead of prefix matching
  - Multiple (space-separated) word queries now return intersection of results instead of union
- Startup was reworked again
  - **BREAKING CHANGE**: Server is now started with plain `gauntlet` command instead of `gauntlet server` CLI option
  - When executing the binary, if server is already running, GUI will be opened
  - Added `--minimized` flag to start server without opening the GUI
  - Frontend is now in the same process as server
- Main view search results are now refreshed if the plugin changed search index while the view was opened

### Work-in-progress Windows support
- Fix build on Windows
- Implemented auto-launch on Windows
- Use <kbd>ALT</kbd> + <kbd>SPACE</kbd> global shortcut on Windows to open main window

### APIs changes
- Implemented Clipboard API
  - `text/plain` and `image/png` are supported types of clipboards
- Remove `Detail` children component of `Grid` from TypeScript typings. It never worked

### UI Improvements and Fixes
- Slightly better styling of `EmptyView` component
- Remove vertical separator line in Details view when there is no Content

### General fixes
- Fix panic when global shortcut functionality is not available
- Fix React warning about required `key` property when `ActionPanel` component is used
- Fix useEffect destructors not being called when view is closed

### Internal Improvements
- Preparation for documentation web page
  - Screenshot generation tool to generate screenshots for showing how UI looks for specific TS code
- Preparation for theming support

## [2] - 2024-04-30

### Big changes

- **BREAKING CHANGE**: Instead of separate binary for "frontend", frontend is now started by server in separate process on initial application launch
  - Global shortcut is available to show the application window. Currently, hardcoded to <kbd>META</kbd> + <kbd>SPACE</kbd>
  - In case window manager or underlying library we use doesn't support global shortcuts, `gauntlet open` command is also now available 
  - Unfortunately had to remove Wayland support for now, because GUI library we use, on Wayland doesn't support hiding/showing windows as well as setting window to be top-level
- **BREAKING CHANGE**: Inter-process communication protocol has been changed from `DBus` to `gRPC`
  - To be able to support macOS and Windows easier in near future
  - Currently, 2 TCP ports are used and hardcoded to be `42320` and `42321`
- **BREAKING CHANGE**: Plugins and plugin entrypoints now require description to be specified in plugin manifest
  - `gauntlet.description` and `entrypoint.*.description` keys are now required
  - Currently, only shown in Settings
- Actions can now be executed also using shortcuts
  - Shortcuts for specific entrypoint need to be specified in plugin manifest
  - Plugins are allowed to use only limited set of keys for shortcuts
    - Only upper and lower-case letters, symbols and numbers
  - Shortcut can have either `"main"` or `"alternative"` kind
    - `"main"` shortcut requires following modifiers
      - Windows and Linux: <kbd>CTRL</kbd>
      - macOS: <kbd>CMD</kbd>
    - `"alternative"` shortcut requires following modifiers
      - Windows and Linux: <kbd>ALT</kbd>
      - macOS: <kbd>OPT</kbd>
    - Whether <kbd>SHIFT</kbd> is also required depends on character specified for shortcut, e.g `$` will require <kbd>SHIFT</kbd> to be pressed, while `4` will not  
- 3 new bundled plugins
  - `Applications`
    - Collects and shows list of applications from systems as `"command"` entrypoints
    - "Gauntlet Application Launcher can now launch applications" :) 
    - Currently, only works on Linux
      - Collects `.desktop` files based on [Desktop Entry Specification](https://specifications.freedesktop.org/desktop-entry-spec/desktop-entry-spec-latest.html)
  - `Calculator`
    - Shows result of mathematical operations directly in main view under the search bar
    - Powered by [Numbat](https://github.com/sharkdp/numbat)
  - `Settings`
    - Allows to open Gauntlet Settings from the Gauntlet itself 
- Production React bundle is now used instead of Development bundle
  - Better performance
  - Worse error reporting
- Main window now has keyboard navigation
- It is now possible to remove plugins in Settings
- Plugin Entrypoints can now have icons
- Linux binary is now published inside `.tar.gz` file 

### API changes
- **BREAKING CHANGE**: `"command"` entrypoint now expects function as default export instead of plain JS file
- **BREAKING CHANGE**: Removed `<Content.Link>` React Component
  - `<Content>` is now expected to only contain non-interactive elements because of usage in `<Inline>` and `<Grid.Item>`
- **BREAKING CHANGE**: `<MetadataIcon>` `icon` property type was changed to enum and renders to proper image of limited set of icons
- New `<List>` and `<Grid>` top-level React Components
- New `"inline-view"` entrypoint type
  - A view is rendered directly under main view search bar
  - Default export is expected to be a React Component that takes `text` string with current value of main search bar as single property
  - Child component is expected to be of type `<Inline>`
  - Used to implement built-in `Calculator` plugin but also available for any plugins to use
- New `"command-generator"` entrypoint type
  - Allows plugins to provide dynamically generated list of `"command"` entrypoints 
  - Used to implement built-in `Applications` plugin but also available for any plugins to use
- New `useNavigation` React Hook. Simple stack based navigation in plugins
- Plugins and plugin entrypoints can now have preferences
  - Need to be declared in plugin manifest
  - Values can be set either on first plugin/entrypoint usage (if preference is required) or in Settings
  - `pluginPreferences` and `entrypointPreferences` helper functions to retrieve values
- Plugins now have ability to provide assets in `assets` directory which later can be retrieved in JS using new `assetData` helper function
- Add `"title"` property to `Checkbox` React Component
  - It is shown to the right of the checkbox in forms
- `<Image>` is now properly implemented and has `source` prop of type `ImageSource` which is object that contains image binary data 

### UI/UX Improvements and Fixes
- Application window is now always show on top of all other windows
- Application now requests focus when the window is opened
- Application window is now re-centered when opening any plugin-rendered view 
  - Needed because plugin-rendered views make window bigger causing it to be not centered
- Show error in GUI when React rendering fails either because of plugin or Gauntlet itself
- Text now flows and wraps properly if multiple separate strings were passed as children parameter to `<Paragraph>` React Component 
- Entrypoint name is now shown at the bottom of every plugin-rendered view
- Clicking on `<Detail.Metadata.Link>` now properly opens links in your default browser 
- Plugin name in main view has been moved to the right side of the window

## [1] - 2024-02-03

### Added

- Initial release.<|MERGE_RESOLUTION|>--- conflicted
+++ resolved
@@ -9,18 +9,15 @@
 
 ## [Unreleased]
 
-<<<<<<< HEAD
 - Added localization support for macOS application names
   - Added plugin preference `Bundle Name Lang` of enum type
     - `localized` option - use localized name of bundle if available - this is the default
     - `default` option - use default name of bundle (usually english)
 - On macOS use app stem name as a fallback if the bundle name is empty
   - Fixes empty names of some apps, like "Creality Print" which have an empty bundle name
-=======
 - Added --version flag to CLI to display Gauntlet version
 - Slightly improved close-on-unfocus behaviour of main window on X11
 - Global shortcut is now executed on key press, instead of key release 
->>>>>>> 0c6b0282
 - When using active screen setting for window positioning, position calculated is now relative to size of the screen. Fixes unexpected position when using monitors of different size (contributed by @BennoCrafter)
 - Added shortcut to open Settings UI (contributed by @BennoCrafter)
   - <kbd>Ctrl</kbd> + <kbd>,</kbd> on Windows and Linux
